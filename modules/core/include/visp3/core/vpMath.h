/****************************************************************************
 *
 * ViSP, open source Visual Servoing Platform software.
 * Copyright (C) 2005 - 2022 by Inria. All rights reserved.
 *
 * This software is free software; you can redistribute it and/or modify
 * it under the terms of the GNU General Public License as published by
 * the Free Software Foundation; either version 2 of the License, or
 * (at your option) any later version.
 * See the file LICENSE.txt at the root directory of this source
 * distribution for additional information about the GNU GPL.
 *
 * For using ViSP with software that can not be combined with the GNU
 * GPL, please contact Inria about acquiring a ViSP Professional
 * Edition License.
 *
 * See http://visp.inria.fr for more information.
 *
 * This software was developed at:
 * Inria Rennes - Bretagne Atlantique
 * Campus Universitaire de Beaulieu
 * 35042 Rennes Cedex
 * France
 *
 * If you have questions regarding the use of this file, please contact
 * Inria at visp@inria.fr
 *
 * This file is provided AS IS with NO WARRANTY OF ANY KIND, INCLUDING THE
 * WARRANTY OF DESIGN, MERCHANTABILITY AND FITNESS FOR A PARTICULAR PURPOSE.
 *
 * Description:
 * Simple mathematical function not available in the C math library (math.h).
 *
 * Authors:
 * Eric Marchand
 * Fabien Spindler
 * Julien Dufour
 *
 *****************************************************************************/

/*!
  \file vpMath.h
  \brief Provides simple Math computation that are not available in
  the C mathematics library (math.h)
*/

#ifndef vpMATH_HH
#define vpMATH_HH

#include <visp3/core/vpConfig.h>

#include <algorithm>
#include <climits>
#include <limits>
#if defined(_WIN32)
// Define _USE_MATH_DEFINES before including <math.h> to expose these macro
// definitions for common math constants.  These are placed under an #ifdef
// since these commonly-defined names are not part of the C or C++ standards
#define _USE_MATH_DEFINES
#endif
#include <math.h>
#include <vector>

#if defined(VISP_HAVE_FUNC_ISNAN) || defined(VISP_HAVE_FUNC_STD_ISNAN) || defined(VISP_HAVE_FUNC_ISINF) ||             \
    defined(VISP_HAVE_FUNC_STD_ISINF) || defined(VISP_HAVE_FUNC_STD_ROUND)
#include <cmath>
#endif

#if defined(_WIN32) // Not defined in Microsoft math.h

#ifndef M_PI
#define M_PI 3.14159265358979323846
#endif

#ifndef M_PI_2
#define M_PI_2 (M_PI / 2.0)
#endif

#ifndef M_PI_4
#define M_PI_4 (M_PI / 4.0)
#endif

#endif

#include <visp3/core/vpException.h>
#include <visp3/core/vpImagePoint.h>

class vpPoint;
class vpHomogeneousMatrix;

/*!
  \class vpMath
  \ingroup group_core_math_tools
  \brief Provides simple mathematics computation tools that are not
  available in the C mathematics library (math.h)

  \author Eric Marchand   (Eric.Marchand@irisa.fr) Irisa / Inria Rennes
*/

class VISP_EXPORT vpMath
{
public:
  /*!
    Convert an angle in radians into degrees.

    \param rad : Angle in radians.
    \return Angle converted in degrees.
  */
  static inline double deg(double rad) { return (rad * 180.0) / M_PI; }

  /*!
    Convert an angle in degrees into radian.
    \param deg : Angle in degrees.
    \return Angle converted in radian.
  */
  static inline double rad(double deg) { return (deg * M_PI) / 180.0; }

  /*!
    Compute x square value.
    \return Square value \f$ x^2 \f$.
  */
  static inline double sqr(double x) { return x * x; }

  //  factorial of x
  static inline double fact(unsigned int x);

  // combinaison
  static inline long double comb(unsigned int n, unsigned int p);

  /*!
    Clamp a value to boundaries.
    \param v : The value to clamp.
    \param lower, upper : The boundaries to clamp `v` to.

    Throw a vpException if the value of `lower` is greater than `upper`.
  */
  template <typename T> static inline T clamp(const T &v, const T &lower, const T &upper)
  {
#if (VISP_CXX_STANDARD >= VISP_CXX_STANDARD_17)
    return std::clamp(v, lower, upper);
#else
    if (upper < lower) {
      throw vpException(vpException::badValue, "clamp: lower bound is greater than upper bound");
    }
    return (v < lower) ? lower : (upper < v) ? upper : v;
#endif
  }

  //   round x to the nearest integer
  static inline int round(double x);

  //   return the sign of x (+-1)
  static inline int(sign)(double x);

  // test if a number equals 0 (with threshold value)
  static inline bool nul(double x, double s = 0.001);

  // test if two numbers are equals (with a user defined threshold)
  static inline bool equal(double x, double y, double s = 0.001);

  // test if a number is greater than another (with a user defined threshold)
  static inline bool greater(double x, double y, double s = 0.001);

  /*!
    Find the maximum between two numbers (or other).
    \param a : First number.
    \param b : Second number.
    \return The maximum of the two numbers.
  */
  template <class Type> static Type maximum(const Type &a, const Type &b) { return (a > b) ? a : b; }

  /*!
    Find the minimum between two numbers (or other).
    \param a : First number.
    \param b : Second number.
    \return The minimum of the two numbers.
  */
  template <class Type> static Type minimum(const Type &a, const Type &b) { return (a < b) ? a : b; }

  /*!
    Find the absolute value of a number (or other).
    \param x : The number.
    \return The absolute value of x
  */
  template <class Type> static Type abs(const Type &x) { return (x < 0) ? -x : x; }

  // sinus cardinal
  static double sinc(double x);
  static double sinc(double sinx, double x);
  static double mcosc(double cosx, double x);
  static double msinc(double sinx, double x);

  // sigmoid
  static inline double sigmoid(double x, double x0 = 0., double x1 = 1., double n = 12.);

  /*!
    Exchange two numbers.

    \param a First number to exchange.
    \param b Second number to exchange
  */
  template <class Type> static void swap(Type &a, Type &b)
  {
    Type tmp = b;
    b = a;
    a = tmp;
  }

  static bool isNaN(double value);
  static bool isNaN(float value);
  static bool isInf(double value);
  static bool isInf(float value);

  static double lineFitting(const std::vector<vpImagePoint> &imPts, double &a, double &b, double &c);

  template <typename _Tp> static inline _Tp saturate(unsigned char v) { return _Tp(v); }
  template <typename _Tp> static inline _Tp saturate(char v) { return _Tp(v); }
  template <typename _Tp> static inline _Tp saturate(unsigned short v) { return _Tp(v); }
  template <typename _Tp> static inline _Tp saturate(short v) { return _Tp(v); }
  template <typename _Tp> static inline _Tp saturate(unsigned v) { return _Tp(v); }
  template <typename _Tp> static inline _Tp saturate(int v) { return _Tp(v); }
  template <typename _Tp> static inline _Tp saturate(float v) { return _Tp(v); }
  template <typename _Tp> static inline _Tp saturate(double v) { return _Tp(v); }

  static double getMean(const std::vector<double> &v);
  static double getMedian(const std::vector<double> &v);
  static double getStdev(const std::vector<double> &v, bool useBesselCorrection = false);

  static int modulo(int a, int n);

<<<<<<< HEAD
  //TODO:
  static vpHomogeneousMatrix ned2ecef(double lonDeg, double latDeg, double radius);
  static vpHomogeneousMatrix enu2ecef(double lonDeg, double latDeg, double radius);

  // https://stackoverflow.com/a/27030598
=======
  static vpHomogeneousMatrix ned2ecef(double lonDeg, double latDeg, double radius);
  static vpHomogeneousMatrix enu2ecef(double lonDeg, double latDeg, double radius);

  /*!
    Similar to the NumPy linspace function: "Return evenly spaced numbers over a specified interval."
    Code from: https://stackoverflow.com/a/27030598

    \param start_in : The starting value of the sequence.
    \param end_in : The end value of the sequence.
    \param num_in : Number of samples to generate.

    \return Returns \e num_in evenly spaced samples, calculated over the interval [\e start_in, \e end_in].
  */
>>>>>>> 2ab4799e
  template<typename T> static std::vector<double> linspace(T start_in, T end_in, unsigned int num_in)
  {
    std::vector<double> linspaced;

    double start = static_cast<double>(start_in);
    double end = static_cast<double>(end_in);
    double num = static_cast<double>(num_in);

<<<<<<< HEAD
    if (num == 0) { return linspaced; }
    if (num == 1)
    {
=======
    if (num == 0) {
      return linspaced;
    }
    if (num == 1) {
>>>>>>> 2ab4799e
      linspaced.push_back(start);
      return linspaced;
    }

    double delta = (end - start) / (num - 1);

<<<<<<< HEAD
    for (int i = 0; i < num-1; i++)
    {
=======
    for (int i = 0; i < num-1; i++) {
>>>>>>> 2ab4799e
      linspaced.push_back(start + delta * i);
    }
    linspaced.push_back(end); // I want to ensure that start and end
                              // are exactly the same as the input
    return linspaced;
  }

<<<<<<< HEAD

=======
>>>>>>> 2ab4799e
  static std::vector<std::pair<double, double> > computeRegularPointsOnSphere(unsigned int maxPoints);
  static std::vector<vpHomogeneousMatrix> getLocalTangentPlaneTransformations(const std::vector<double> &longitudes, const std::vector<double> &latitudes, double radius,
    vpHomogeneousMatrix (*toECEF)(double lonDeg, double latDeg, double radius));

private:
  static const double ang_min_sinc;
  static const double ang_min_mc;
};

// Begining of the inline functions definition

/*!
  Computes and returns x!
  \param x : parameter of factorial function.
*/
double vpMath::fact(unsigned int x)
{
  if ((x == 1) || (x == 0))
    return 1;
  return x * fact(x - 1);
}

/*!
  Computes the number of combination of p elements inside n elements.

  \param n : total number of elements.
  \param p : requested number of elements.

  \return Combination number \f$ n! / ((n-p)! p!) \f$
*/
long double vpMath::comb(unsigned int n, unsigned int p)
{
  if (n == p)
    return 1;
  return fact(n) / (fact(n - p) * fact(p));
}

/*!
  Round x to the nearest integer.

  \param x : Value to round.

  \return Nearest integer of x.

*/
int vpMath::round(double x)
{
#if defined(VISP_HAVE_FUNC_ROUND)
  //:: to design the global namespace and avoid to call recursively
  // vpMath::round
  return (int)::round(x);
#elif defined(VISP_HAVE_FUNC_STD_ROUND)
  return (int)std::round(x);
#else
  return (x > 0.0) ? ((int)floor(x + 0.5)) : ((int)ceil(x - 0.5));
#endif
}

/*!
  Return the sign of x.

  \param x : Value to test.
  \return -1 if x is negative, +1 if positive and 0 if zero.

*/
int(vpMath::sign)(double x)
{
  if (fabs(x) < std::numeric_limits<double>::epsilon())
    return 0;
  else {
    if (x < 0)
      return -1;
    else
      return 1;
  }
}

/*!
  Compares  \f$ | x | \f$ to \f$ s \f$.
  \param x : Value to test.
  \param s : Tolerance threshold
  \return true if \f$ | x | < s \f$.

*/
bool vpMath::nul(double x, double s) { return (fabs(x) < s); }

/*!
  Compares  \f$ | x - y | \f$ to \f$ s \f$.
  \param x : x value.
  \param y : y value.
  \param s : Tolerance threshold.
  \return true if \f$ | x - y | < s \f$.
*/
bool vpMath::equal(double x, double y, double s) { return (nul(x - y, s)); }

/*!
  Compares  \f$ x \f$ to \f$ y - s \f$.
  \param x : x value.
  \param y : y value.
  \param s : Tolerance threshold.
  \return true if \f$ x > y - s \f$.
*/
bool vpMath::greater(double x, double y, double s) { return (x > (y - s)); }

/*!

 Sigmoid function between [x0,x1] with \f$ s(x)=0 if x\le x0\f$ and \f$ s(x)=1
if x \ge x1 \f$
  \param x : Value of x.
  \param x0 : Lower bound (default 0).
  \param x1 : Upper bound (default 1).
  \param n : Degree of the exponential (default 12).

\return Sigmoid value \f$1/(1+exp(-n*((x-x0)/(x1-x0)-0.5)))\f$
 */
double vpMath::sigmoid(double x, double x0, double x1, double n)
{
  if (x < x0)
    return 0.;
  else if (x > x1)
    return 1.;
  double l0 = 1. / (1. + exp(0.5 * n));
  double l1 = 1. / (1. + exp(-0.5 * n));
  return (1. / (1. + exp(-n * ((x - x0) / (x1 - x0) - 0.5))) - l0) / (l1 - l0);
}

// unsigned char
template <> inline unsigned char vpMath::saturate<unsigned char>(char v)
{
  // On big endian arch like powerpc, char implementation is unsigned
  // with CHAR_MIN=0, CHAR_MAX=255 and SCHAR_MIN=-128, SCHAR_MAX=127
  // leading to (int)(char -127) = 129.
  // On little endian arch, CHAR_MIN=-127 and CHAR_MAX=128 leading to
  // (int)(char -127) = -127.
  if (std::numeric_limits<char>::is_signed)
    return (unsigned char)(((std::max))((int)v, 0));
  else
    return (unsigned char)((unsigned int)v > SCHAR_MAX ? 0 : v);
}

template <> inline unsigned char vpMath::saturate<unsigned char>(unsigned short v)
{
  return (unsigned char)((std::min))((unsigned int)v, (unsigned int)UCHAR_MAX);
}

template <> inline unsigned char vpMath::saturate<unsigned char>(int v)
{
  return (unsigned char)((unsigned int)v <= UCHAR_MAX ? v : v > 0 ? UCHAR_MAX : 0);
}

template <> inline unsigned char vpMath::saturate<unsigned char>(short v) { return saturate<unsigned char>((int)v); }

template <> inline unsigned char vpMath::saturate<unsigned char>(unsigned int v)
{
  return (unsigned char)((std::min))(v, (unsigned int)UCHAR_MAX);
}

template <> inline unsigned char vpMath::saturate<unsigned char>(float v)
{
  int iv = vpMath::round(v);
  return saturate<unsigned char>(iv);
}

template <> inline unsigned char vpMath::saturate<unsigned char>(double v)
{
  int iv = vpMath::round(v);
  return saturate<unsigned char>(iv);
}

// char
template <> inline char vpMath::saturate<char>(unsigned char v) { return (char)((std::min))((int)v, SCHAR_MAX); }

template <> inline char vpMath::saturate<char>(unsigned short v)
{
  return (char)((std::min))((unsigned int)v, (unsigned int)SCHAR_MAX);
}

template <> inline char vpMath::saturate<char>(int v)
{
  return (char)((unsigned int)(v - SCHAR_MIN) <= (unsigned int)UCHAR_MAX ? v : v > 0 ? SCHAR_MAX : SCHAR_MIN);
}

template <> inline char vpMath::saturate<char>(short v) { return saturate<char>((int)v); }

template <> inline char vpMath::saturate<char>(unsigned int v)
{
  return (char)((std::min))(v, (unsigned int)SCHAR_MAX);
}

template <> inline char vpMath::saturate<char>(float v)
{
  int iv = vpMath::round(v);
  return saturate<char>(iv);
}

template <> inline char vpMath::saturate<char>(double v)
{
  int iv = vpMath::round(v);
  return saturate<char>(iv);
}

// unsigned short
template <> inline unsigned short vpMath::saturate<unsigned short>(char v)
{
  // On big endian arch like powerpc, char implementation is unsigned
  // with CHAR_MIN=0, CHAR_MAX=255 and SCHAR_MIN=-128, SCHAR_MAX=127
  // leading to (int)(char -127) = 129.
  // On little endian arch, CHAR_MIN=-127 and CHAR_MAX=128 leading to
  // (int)(char -127) = -127.
  if (std::numeric_limits<char>::is_signed)
    return (unsigned char)(((std::max))((int)v, 0));
  else
    return (unsigned char)((unsigned int)v > SCHAR_MAX ? 0 : v);
}

template <> inline unsigned short vpMath::saturate<unsigned short>(short v)
{
  return (unsigned short)((std::max))((int)v, 0);
}

template <> inline unsigned short vpMath::saturate<unsigned short>(int v)
{
  return (unsigned short)((unsigned int)v <= (unsigned int)USHRT_MAX ? v : v > 0 ? USHRT_MAX : 0);
}

template <> inline unsigned short vpMath::saturate<unsigned short>(unsigned int v)
{
  return (unsigned short)((std::min))(v, (unsigned int)USHRT_MAX);
}

template <> inline unsigned short vpMath::saturate<unsigned short>(float v)
{
  int iv = vpMath::round(v);
  return vpMath::saturate<unsigned short>(iv);
}

template <> inline unsigned short vpMath::saturate<unsigned short>(double v)
{
  int iv = vpMath::round(v);
  return vpMath::saturate<unsigned short>(iv);
}

// short
template <> inline short vpMath::saturate<short>(unsigned short v) { return (short)((std::min))((int)v, SHRT_MAX); }
template <> inline short vpMath::saturate<short>(int v)
{
  return (short)((unsigned int)(v - SHRT_MIN) <= (unsigned int)USHRT_MAX ? v : v > 0 ? SHRT_MAX : SHRT_MIN);
}
template <> inline short vpMath::saturate<short>(unsigned int v)
{
  return (short)((std::min))(v, (unsigned int)SHRT_MAX);
}
template <> inline short vpMath::saturate<short>(float v)
{
  int iv = vpMath::round(v);
  return vpMath::saturate<short>(iv);
}
template <> inline short vpMath::saturate<short>(double v)
{
  int iv = vpMath::round(v);
  return vpMath::saturate<short>(iv);
}

// int
template <> inline int vpMath::saturate<int>(float v) { return vpMath::round(v); }

template <> inline int vpMath::saturate<int>(double v) { return vpMath::round(v); }

// unsigned int
// (Comment from OpenCV) we intentionally do not clip negative numbers, to
// make -1 become 0xffffffff etc.
template <> inline unsigned int vpMath::saturate<unsigned int>(float v) { return (unsigned int)vpMath::round(v); }

template <> inline unsigned int vpMath::saturate<unsigned int>(double v) { return (unsigned int)vpMath::round(v); }

#endif<|MERGE_RESOLUTION|>--- conflicted
+++ resolved
@@ -228,13 +228,6 @@
 
   static int modulo(int a, int n);
 
-<<<<<<< HEAD
-  //TODO:
-  static vpHomogeneousMatrix ned2ecef(double lonDeg, double latDeg, double radius);
-  static vpHomogeneousMatrix enu2ecef(double lonDeg, double latDeg, double radius);
-
-  // https://stackoverflow.com/a/27030598
-=======
   static vpHomogeneousMatrix ned2ecef(double lonDeg, double latDeg, double radius);
   static vpHomogeneousMatrix enu2ecef(double lonDeg, double latDeg, double radius);
 
@@ -248,7 +241,6 @@
 
     \return Returns \e num_in evenly spaced samples, calculated over the interval [\e start_in, \e end_in].
   */
->>>>>>> 2ab4799e
   template<typename T> static std::vector<double> linspace(T start_in, T end_in, unsigned int num_in)
   {
     std::vector<double> linspaced;
@@ -257,28 +249,17 @@
     double end = static_cast<double>(end_in);
     double num = static_cast<double>(num_in);
 
-<<<<<<< HEAD
-    if (num == 0) { return linspaced; }
-    if (num == 1)
-    {
-=======
     if (num == 0) {
       return linspaced;
     }
     if (num == 1) {
->>>>>>> 2ab4799e
       linspaced.push_back(start);
       return linspaced;
     }
 
     double delta = (end - start) / (num - 1);
 
-<<<<<<< HEAD
-    for (int i = 0; i < num-1; i++)
-    {
-=======
     for (int i = 0; i < num-1; i++) {
->>>>>>> 2ab4799e
       linspaced.push_back(start + delta * i);
     }
     linspaced.push_back(end); // I want to ensure that start and end
@@ -286,10 +267,6 @@
     return linspaced;
   }
 
-<<<<<<< HEAD
-
-=======
->>>>>>> 2ab4799e
   static std::vector<std::pair<double, double> > computeRegularPointsOnSphere(unsigned int maxPoints);
   static std::vector<vpHomogeneousMatrix> getLocalTangentPlaneTransformations(const std::vector<double> &longitudes, const std::vector<double> &latitudes, double radius,
     vpHomogeneousMatrix (*toECEF)(double lonDeg, double latDeg, double radius));
